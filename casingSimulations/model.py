import numpy as np
import properties
import json
import os
from SimPEG import Maps, Utils
from scipy.constants import mu_0

import discretize
import matplotlib.pyplot as plt
from matplotlib.colors import LogNorm

from .base import BaseCasing


# Global variables (Filenames)
SIMULATION_PARAMETERS_FILENAME = "ModelParameters.json"


##############################################################################
#                                                                            #
#                           Simulation Parameters                            #
#                                                                            #
##############################################################################

class TimeStepArray(properties.Array):

    class_info = "an array or list of tuples specifying the mesh tensor"

    def validate(self, instance, value):
        if isinstance(value, list):
            value = discretize.utils.meshTensor(value)
        return super(TimeStepArray, self).validate(instance, value)


class SurveyParametersMixin(properties.HasProperties):
    """
    A mixin that has the properties of the survey. It doesn't do anything on
    its own
    """

    # survey parameters
    freqs = properties.Array(
        "source frequencies",
        required=False,
        dtype=float
    )

    timeSteps = TimeStepArray(
        "times-steps at which to solve",
        required=False,
        dtype=float
    )

    src_a = properties.Array(
        "down-hole z-location for the source",
        default=np.r_[0., 0., -975.]
    )

    src_b = properties.Array(
        "B electrode location",
        default=np.r_[1e3, 0., 0.]
    )


class Wholespace(SurveyParametersMixin, BaseCasing):
    """
    Model and survey parameters for an electromagnetic survey in a wholespace
    """
    filename = properties.String(
        "Filename to which the properties are serialized and written to",
        default=SIMULATION_PARAMETERS_FILENAME
    )

    sigma_back = properties.Float(
        "conductivity of the background (S/m)",
        default=1e-2,
        min=0.
    )

    mur_back = properties.Float(
        "relative permittivity of the background",
        default=1.,
        min=0.
    )

    def __init__(self, filename=None, **kwargs):
        Utils.setKwargs(self, **kwargs)

    # handy functions
    def skin_depth(self, sigma=None, mu=None, f=None):
        """
        Skin depth

        .. math::

            \delta = \sqrt(\\frac{2}{\omega \mu \sigma})

        """
        if sigma is None:
            sigma = self.sigma_back
        if mu is None:
            mu = mu_0
        if f is None:
            f = self.freqs
        return np.sqrt(2./(2.*np.pi*f*mu*sigma))

    def diffusion_distance(self, t=None, sigma=None, mu=None):
        """
        Difusion distance

        .. math::

        """
        if sigma is None:
            sigma = self.sigma_back
        if mu is None:
            mu = mu_0
        if t is None:
            t = self.timeSteps.sum()
        return np.sqrt(2*t/(mu*sigma))

    def sigma(self, mesh):
        """
        Electrical conductivity on a mesh
        :param discretize.BaseMesh mesh: a discretize mesh
        :rtype: numpy.ndarray
        :return: electrical conductivity on the mesh
        """
        return self.sigma_back * np.ones(mesh.nC)

    def mur(self, mesh):
        """
        Relative magnetic permeability on a mesh
        :param discretize.BaseMesh mesh: a discretize mesh
        :rtype: numpy.ndarray
        :return: relative magnetic permeability on the mesh
        """
        return self.mur_back * np.ones(mesh.nC)

    def mu(self, mesh):
        """
        Magnetic permeability on a mesh
        :param discretize.BaseMesh mesh: a discretize mesh
        :rtype: numpy.ndarray
        :return: magnetic permeability on the mesh
        """
        return mu_0 * self.mur(mesh)


class Halfspace(Wholespace):
    """
    Model and survey parameters for an electromagnetic survey in a halfspace
    """
    sigma_air = properties.Float(
        "conductivity of the air (S/m)",
        default=1e-6
    )

    surface_z = properties.Float(
        "elevation of the air-earth interface (m)",
        default=0
    )

    def ind_air(self, mesh):
        """
        indices where the air is

        :param discretize.BaseMesh mesh: mesh to find the air cells of
        :rtype: bool
        """
        return mesh.gridCC[:, 2] > self.surface_z

    def sigma(self, mesh):
        """
        put the conductivity model on a mesh

        :param discretize.BaseMesh mesh: mesh to find air cells of
        :rtype: numpy.array
        """
        sigma = super(Halfspace, self).sigma(mesh)
        sigma[self.ind_air(mesh)] = self.sigma_air
        return sigma


class SingleLayer(Halfspace):
    """
    A model consisting of air, subsurface and a single subsurface layer
    """
    sigma_layer = properties.Float(
        "conductivity of the layer (S/m)",
        default=1e-2
    )

    layer_z = properties.Array(
        "z-limits of the layer",
        shape=(2,),
        default=np.r_[-1000., -900.]
    )

    def ind_layer(self, mesh):
        """
<<<<<<< HEAD
        indices where the layer is

        :param discretize.BaseMesh mesh: mesh to find layer indices on
        :rtype: numpy.array
=======
        Indices where the layer is
>>>>>>> 0df8d74a
        """
        return (
            (mesh.gridCC[:, 2] < self.layer_z[1]) &
            (mesh.gridCC[:, 2] > self.layer_z[0])
        )

    def sigma(self, mesh):
        """
<<<<<<< HEAD
        put the conductivity model on a mesh
=======
        Construct the conductivity model on a mesh

        :param discretize.BaseMesh mesh: mesh to put conductivity model on
>>>>>>> 0df8d74a
        """
        sigma = super(self, sigma)(mesh)
        sigma[self.ind_layer(mesh)] = self.sigma_layer
        return sigma


# class Layers(BaseCasing):
#     pass


class BaseCasingParametersMixin(BaseCasing):
    """
    Parameters used to set up a casing in a background. This class does not
    function on its own. It should be mixed in with the background model of
    your choice
    """
    sigma_casing = properties.Float(
        "conductivity of the casing (S/m)",
        default=5.5e6
    )

    sigma_inside = properties.Float(
        "conductivity of the fluid inside the casing (S/m)",
        default=1.
    )

    # Magnetic Permeability
    mur_casing = properties.Float(
        "relative permeability of the casing",
        default=100.
    )

    # Casing Geometry
    casing_top = properties.Float(
        "top of the casing (m)",
        default=0.
    )
    casing_l = properties.Float(
        "length of the casing (m)",
        default=1000
    )

    casing_d = properties.Float(
        "diameter of the casing (m)",
        default=10e-2
    )  # 10cm diameter

    casing_t = properties.Float(
        "thickness of the casing (m)",
        default=1e-2
    )  # 1cm thickness

    # useful quantities to work in
    @property
    def casing_r(self):
        """
        Casing radius

        :rtype: float
        """
        return self.casing_d/2.

    @property
    def casing_a(self):
        """
        Inner casing radius

        :rtype: float
        """
        return self.casing_r - self.casing_t/2.  # inner radius

    @property
    def casing_b(self):
        """
        Outer casing radius

        :rtype: float
        """
        return self.casing_r + self.casing_t/2.  # outer radius

    @property
    def casing_z(self):
        """
        z-extent of the casing

        :rtype: numpy.array
        """
        return np.r_[-self.casing_l, 0.] + self.casing_top

    def indx_casing(self, mesh):
        """
        x-indices of the casing

        :param discretize.BaseMesh mesh: a discretize mesh
        :rtype: numpy.array
        """
        return (
            (mesh.gridCC[:, 0] > self.casing_a) &
            (mesh.gridCC[:, 0] < self.casing_b)
        )

    def indz_casing(self, mesh):
        """
        z-indices of the casing

        :param discretize.BaseMesh mesh: a discretize mesh
        :rtype: numpy.array
        """
        return (
            (mesh.gridCC[:, 2] > self.casing_z[0]) &
            (mesh.gridCC[:, 2] < self.casing_z[1])
        )

    def indx_inside(self, mesh):
        """
        x indicies of the inside of the casing

        :param discretize.BaseMesh mesh: a discretize mesh
        :rtype: numpy.array
        """
        return mesh.gridCC[:, 0] < self.casing_a

    def ind_casing(self, mesh):
        """
        indices of the cell centers of the casing

        :param discretize.BaseMesh mesh: a discretize mesh
        :rtype: numpy.array
        """
        return self.indx_casing(mesh) & self.indz_casing(mesh)

    def ind_inside(self, mesh):
        """
        indices of the cell centers of the inside portion of the casing

        :param discretize.BaseMesh mesh: a discretize mesh
        :rtype: numpy.array
        """
        return self.indx_inside(mesh) & self.indz_casing(mesh)

    def add_sigma_casing(self, mesh, sigma):
        """
        add the conductivity of the casing to the provided conductivity model
        :param discretize.BaseMesh mesh: a discretize mesh
        :param numpy.ndarray sigma: electrical conductivity model to modify
        :rtype: numpy.ndarray
        :return: electrical conductivity model with casing
        """
        sigma[self.ind_casing(mesh)] = self.sigma_casing
        sigma[self.ind_inside(mesh)] = self.sigma_inside
        return sigma

    def add_mur_casing(self, mesh, mur):
        """
        add relative magnetic permeability of the casing to the provided model
        :param discretize.BaseMesh mesh: a discretize mesh
        :param numpy.ndarray mur: relative magnetic permittivity model to modify
        :rtype: numpy.ndarray
        :return: relative magnetic permeability model with casing
        """
        mur[self.ind_casing(mesh)] = self.mur_casing
        return mur


class CasingInWholespace(Wholespace, BaseCasingParametersMixin):
    """
    A model of casing in a wholespace
    """
    def sigma(self, mesh):
        """
<<<<<<< HEAD
        put the conductivity model on a mesh

        :param discretize.BaseMesh mesh: a discretize mesh
        :rtype: numpy.array
=======
        Construct the conductivity model on a mesh

        :param discretize.BaseMesh mesh: mesh to put the conductivity model on
>>>>>>> 0df8d74a
        """
        sigma = super(CasingInWholespace, self).sigma(mesh)
        return self.add_sigma_casing(mesh, sigma)

    def mur(self, mesh):
        """
<<<<<<< HEAD
        put the permeability model on a mesh

        :param discretize.BaseMesh mesh: a discretize mesh
        :rtype: numpy.array
=======
        Construct the relative permeability model on a mesh

        :param discretize.BaseMesh mesh: mesh to put the permeability model on
>>>>>>> 0df8d74a
        """
        mur = super(CasingInWholespace, self).mur(mesh)
        return self.add_mur_casing(mesh, mur)


class CasingInHalfspace(Halfspace, BaseCasingParametersMixin):
    """
    A model of casing in a halfspace
    """
    def sigma(self, mesh):
        """
<<<<<<< HEAD
        put the conductivity model on a mesh

        :param discretize.BaseMesh mesh: a discretize mesh
        :rtype: numpy.array
=======
        Construct the conductivity model on a mesh

        :param discretize.BaseMesh mesh: mesh to put conductivity model on
>>>>>>> 0df8d74a
        """
        sigma = super(CasingInHalfspace, self).sigma(mesh)
        return self.add_sigma_casing(mesh, sigma)

    def mur(self, mesh):
        """
<<<<<<< HEAD
        put the permeability model on a mesh

        :param discretize.BaseMesh mesh: a discretize mesh
        :rtype: numpy.array
=======
        Construct the relative permeability model on a mesh

        :param discretize.BaseMesh mesh: mesh to put the permeability model on
>>>>>>> 0df8d74a
        """
        mur = super(CasingInHalfspace, self).mur(mesh)
        return self.add_mur_casing(mesh, mur)


class CasingInSingleLayer(SingleLayer, BaseCasingParametersMixin):
    """
    A model of casing in an earth that has a single layer
    """
    def sigma(self, mesh):
        """
<<<<<<< HEAD
        put the conductivity model on a mesh

        :param discretize.BaseMesh mesh: a discretize mesh
        :rtype: numpy.array
=======
        Construct the conductivity model on a mesh

        :param discretize.BaseMesh mesh: mesh to put conductivity model on
>>>>>>> 0df8d74a
        """
        sigma = super(CasingInSingleLayer, self).sigma(mesh)
        return self.add_sigma_casing(mesh, sigma)

    def mur(self, mesh):
        """
<<<<<<< HEAD
        put the permeability model on a mesh

        :param discretize.BaseMesh mesh: a discretize mesh
        :rtype: numpy.array
=======
        Construct the relative permeability model on a mesh

        :param discretize.BaseMesh mesh: mesh to put the permeability model on
>>>>>>> 0df8d74a
        """
        mur = super(CasingInSingleLayer, self).mur(mesh)
        return self.add_mur_casing(mesh, mur)


class PhysicalProperties(object):
    """
    Physical properties on the mesh
    """
    def __init__(self, meshGenerator, modelParameters):
        self.meshGenerator = meshGenerator
        self.mesh = meshGenerator.mesh
        self.modelParameters = modelParameters

    @property
    def mur(self):
        """
<<<<<<< HEAD
        relative permeability

        :rtype: numpy.array
=======
        Relative permeability
>>>>>>> 0df8d74a
        """
        if getattr(self, '_mur', None) is None:
            self._mur = self.modelParameters.mur(self.mesh)
        return self._mur

    @property
    def mu(self):
        """
<<<<<<< HEAD
        permeability

        :rtype: numpy.array
=======
        Magnetic permeability (H/m)
>>>>>>> 0df8d74a
        """
        return mu_0 * self.mur

    @property
    def sigma(self):
        """
        electrical conductivity

        :rtype: numpy.array
        """
        if getattr(self, '_sigma', None) is None:
            self._sigma = self.modelParameters.sigma(self.mesh)
        return self._sigma

    @property
    def model(self):
        """
        model vector [sigma, mu]

        :rtype: numpy.array
        """
        return np.hstack([self.sigma, self.mu])

    @property
    def wires(self):
        """
        wires to hook up maps to sigma, mu

        :rtype: SimPEG.Maps.Wires
        """
        if getattr(self, '_wires', None) is None:
            self._wires = Maps.Wires(
                ('sigma', self.mesh.nC), ('mu', self.mesh.nC)
            )
        return self._wires

    def plot_prop(self, prop, ax=None, clim=None, pcolorOpts=None):
        """
        Plot a cell centered property

        :param numpy.array prop: cell centered property to plot
        :param matplotlib.axes ax: axis
        :param numpy.array clim: colorbar limits
        :param dict pcolorOpts: dictionary of pcolor options
        """

        if ax is None:
            fig, ax = plt.subplots(1, 1, figsize=(6, 4))

        if pcolorOpts is None:
            pcolorOpts = {}

        # generate a 2D mesh for plotting slices
        mesh2D = discretize.CylMesh(
            [self.mesh.hx, 1., self.mesh.hz], x0=self.mesh.x0
        )

        propplt = prop.reshape(self.mesh.vnC, order='F')

        cb = plt.colorbar(
            mesh2D.plotImage(
                discretize.utils.mkvc(propplt[:, 0, :]), ax=ax,
                mirror=True, pcolorOpts=pcolorOpts
            )[0], ax=ax,

        )

        if clim is not None:
            cb.set_clim(clim)
            cb.update_ticks()

        return ax

    def plot_sigma(self, ax=None, clim=None, pcolorOpts=None):
        """
        plot the electrical conductivity

        :param matplotlib.axes ax: axis
        :param numpy.array clim: colorbar limits
        :param dict pcolorOpts: dictionary of pcolor options
        """
        self.plot_prop(self.sigma, ax=ax, clim=clim, pcolorOpts=pcolorOpts)
        ax.set_title('$\sigma$')
        return ax

    def plot_mur(self, ax=None, clim=None, pcolorOpts=None):
        """
        plot the relative permeability

        :param matplotlib.axes ax: axis
        :param numpy.array clim: colorbar limits
        :param dict pcolorOpts: dictionary of pcolor options
        """

        self.plot_prop(self.mur, ax=ax, clim=clim, pcolorOpts=pcolorOpts)
        ax.set_title('$\mu_r$')
        return ax

    def plot(self, ax=None, clim=[None, None], pcolorOpts=None):
        """
        plot the electrical conductivity and relative permeability

        :param matplotlib.axes ax: axis
        :param list clim: list of numpy arrays: colorbar limits
        :param dict pcolorOpts: dictionary of pcolor options
        """

        if ax is None:
            fig, ax = plt.subplots(1, 2, figsize=(12, 4))

        if not isinstance(pcolorOpts, list):
            pcolorOpts = [pcolorOpts]*2

        self.plot_sigma(ax=ax[0], clim=clim[0], pcolorOpts=pcolorOpts[0])
        self.plot_mur(ax=ax[1], clim=clim[1], pcolorOpts=pcolorOpts[1])

        plt.tight_layout()
        return ax<|MERGE_RESOLUTION|>--- conflicted
+++ resolved
@@ -199,14 +199,7 @@
 
     def ind_layer(self, mesh):
         """
-<<<<<<< HEAD
-        indices where the layer is
-
-        :param discretize.BaseMesh mesh: mesh to find layer indices on
-        :rtype: numpy.array
-=======
         Indices where the layer is
->>>>>>> 0df8d74a
         """
         return (
             (mesh.gridCC[:, 2] < self.layer_z[1]) &
@@ -215,13 +208,9 @@
 
     def sigma(self, mesh):
         """
-<<<<<<< HEAD
-        put the conductivity model on a mesh
-=======
         Construct the conductivity model on a mesh
 
         :param discretize.BaseMesh mesh: mesh to put conductivity model on
->>>>>>> 0df8d74a
         """
         sigma = super(self, sigma)(mesh)
         sigma[self.ind_layer(mesh)] = self.sigma_layer
@@ -392,32 +381,20 @@
     """
     def sigma(self, mesh):
         """
-<<<<<<< HEAD
         put the conductivity model on a mesh
 
         :param discretize.BaseMesh mesh: a discretize mesh
         :rtype: numpy.array
-=======
-        Construct the conductivity model on a mesh
-
-        :param discretize.BaseMesh mesh: mesh to put the conductivity model on
->>>>>>> 0df8d74a
         """
         sigma = super(CasingInWholespace, self).sigma(mesh)
         return self.add_sigma_casing(mesh, sigma)
 
     def mur(self, mesh):
         """
-<<<<<<< HEAD
         put the permeability model on a mesh
 
         :param discretize.BaseMesh mesh: a discretize mesh
         :rtype: numpy.array
-=======
-        Construct the relative permeability model on a mesh
-
-        :param discretize.BaseMesh mesh: mesh to put the permeability model on
->>>>>>> 0df8d74a
         """
         mur = super(CasingInWholespace, self).mur(mesh)
         return self.add_mur_casing(mesh, mur)
@@ -429,32 +406,20 @@
     """
     def sigma(self, mesh):
         """
-<<<<<<< HEAD
         put the conductivity model on a mesh
 
         :param discretize.BaseMesh mesh: a discretize mesh
         :rtype: numpy.array
-=======
-        Construct the conductivity model on a mesh
-
-        :param discretize.BaseMesh mesh: mesh to put conductivity model on
->>>>>>> 0df8d74a
         """
         sigma = super(CasingInHalfspace, self).sigma(mesh)
         return self.add_sigma_casing(mesh, sigma)
 
     def mur(self, mesh):
         """
-<<<<<<< HEAD
         put the permeability model on a mesh
 
         :param discretize.BaseMesh mesh: a discretize mesh
         :rtype: numpy.array
-=======
-        Construct the relative permeability model on a mesh
-
-        :param discretize.BaseMesh mesh: mesh to put the permeability model on
->>>>>>> 0df8d74a
         """
         mur = super(CasingInHalfspace, self).mur(mesh)
         return self.add_mur_casing(mesh, mur)
@@ -466,32 +431,20 @@
     """
     def sigma(self, mesh):
         """
-<<<<<<< HEAD
         put the conductivity model on a mesh
 
         :param discretize.BaseMesh mesh: a discretize mesh
         :rtype: numpy.array
-=======
-        Construct the conductivity model on a mesh
-
-        :param discretize.BaseMesh mesh: mesh to put conductivity model on
->>>>>>> 0df8d74a
         """
         sigma = super(CasingInSingleLayer, self).sigma(mesh)
         return self.add_sigma_casing(mesh, sigma)
 
     def mur(self, mesh):
         """
-<<<<<<< HEAD
         put the permeability model on a mesh
 
         :param discretize.BaseMesh mesh: a discretize mesh
         :rtype: numpy.array
-=======
-        Construct the relative permeability model on a mesh
-
-        :param discretize.BaseMesh mesh: mesh to put the permeability model on
->>>>>>> 0df8d74a
         """
         mur = super(CasingInSingleLayer, self).mur(mesh)
         return self.add_mur_casing(mesh, mur)
@@ -509,13 +462,9 @@
     @property
     def mur(self):
         """
-<<<<<<< HEAD
         relative permeability
 
         :rtype: numpy.array
-=======
-        Relative permeability
->>>>>>> 0df8d74a
         """
         if getattr(self, '_mur', None) is None:
             self._mur = self.modelParameters.mur(self.mesh)
@@ -524,13 +473,9 @@
     @property
     def mu(self):
         """
-<<<<<<< HEAD
         permeability
 
         :rtype: numpy.array
-=======
-        Magnetic permeability (H/m)
->>>>>>> 0df8d74a
         """
         return mu_0 * self.mur
 
